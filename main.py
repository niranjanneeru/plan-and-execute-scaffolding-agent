--- conflicted
+++ resolved
@@ -6,11 +6,7 @@
 from dotenv import load_dotenv
 
 from langchain_openai import ChatOpenAI
-<<<<<<< HEAD
 from langchain_core.messages import BaseMessage
-from langgraph.prebuilt import create_react_agent
-=======
->>>>>>> 8f93f51b
 from langchain.tools import tool
 from textwrap import dedent
 
@@ -211,28 +207,4 @@
     plan: List[str]  # Remaining steps to execute
     past_steps: Annotated[List[Tuple[str, str]], operator.add]  # Completed steps with results
     response: str  # Final response when all tasks complete
-    messages: Annotated[List[BaseMessage], operator.add]  # Chat history for agent execution
-
-
-# --- Pydantic Models ---
-class Plan(BaseModel):
-    """Plan to follow in future"""
-
-    steps: List[str] = Field(
-        description="different steps to follow, should be in sorted order"
-    )
-
-
-class Response(BaseModel):
-    """Response to user."""
-
-    response: str
-
-
-class Act(BaseModel):
-    """Action to perform."""
-
-    action: Union[Response, Plan] = Field(
-        description="Action to perform. If you want to respond to user, use Response. "
-        "If you need to further use tools to get the answer, use Plan."
-    )+    messages: Annotated[List[BaseMessage], operator.add]  # Chat history for agent execution