import os
from dotenv import load_dotenv

from langchain_openai import ChatOpenAI
from langgraph.prebuilt import create_react_agent
from langchain.tools import tool
from textwrap import dedent

load_dotenv()

WORKSPACE_DIR = "generated_projects"
os.makedirs(WORKSPACE_DIR, exist_ok=True)


@tool
def create_directory(path: str) -> str:
    """Create a directory in the generated_projects folder"""
    if not path.startswith("generated_projects/"):
        path = f"generated_projects/{path}"

    try:
        os.makedirs(path, exist_ok=True)
        return f"✓ Created directory: {path}"
    except Exception as e:
        return f"✗ Error creating directory: {str(e)}"


@tool
def create_file(path: str, content: str = "") -> str:
    """Create a file with specified content in the generated_projects folder"""
    if not path.startswith("generated_projects/"):
        path = f"generated_projects/{path}"

    try:
        dir_path = os.path.dirname(path)
        if dir_path:
            os.makedirs(dir_path, exist_ok=True)

        with open(path, "w", encoding="utf-8") as f:
            f.write(content)

        return f"✓ Created file: {path} ({len(content)} characters)"
    except Exception as e:
        return f"✗ Error creating file: {str(e)}"


@tool
def write_to_file(path: str, content: str) -> str:
    """Write or append content to an existing file"""
    if not path.startswith("generated_projects/"):
        path = f"generated_projects/{path}"

    try:
        with open(path, "a", encoding="utf-8") as f:
            f.write(content)
        return f"✓ Wrote to file: {path} ({len(content)} characters)"
    except Exception as e:
        return f"✗ Error writing to file: {str(e)}"


@tool
def move_file(source: str, destination: str) -> str:
    """Move or rename a file or directory"""
    import shutil

    if not source.startswith("generated_projects/"):
        source = f"generated_projects/{source}"
    if not destination.startswith("generated_projects/"):
        destination = f"generated_projects/{destination}"

    try:
        dest_dir = os.path.dirname(destination)
        if dest_dir:
            os.makedirs(dest_dir, exist_ok=True)

        shutil.move(source, destination)
        return f"✓ Moved {source} to {destination}"
    except Exception as e:
        return f"✗ Error moving file: {str(e)}"


@tool
def delete_file(path: str) -> str:
    """Delete a file or directory"""
    import shutil

    if not path.startswith("generated_projects/"):
        path = f"generated_projects/{path}"

    try:
        if os.path.isfile(path):
            os.remove(path)
            return f"✓ Deleted file: {path}"
        elif os.path.isdir(path):
            shutil.rmtree(path)
            return f"✓ Deleted directory: {path}"
        else:
            return f"✗ Path does not exist: {path}"
    except Exception as e:
        return f"✗ Error deleting: {str(e)}"


@tool
def list_directory(path: str = "generated_projects") -> str:
    """List contents of a directory"""
    if not path.startswith("generated_projects/") and path != "generated_projects":
        path = f"generated_projects/{path}"

    try:
        items = os.listdir(path)
        if not items:
            return f"Directory {path} is empty"

        result = f"Contents of {path}:\n"
        for item in sorted(items):
            item_path = os.path.join(path, item)
            if os.path.isdir(item_path):
                result += f"  📁 {item}/\n"
            else:
                size = os.path.getsize(item_path)
                result += f"  📄 {item} ({size} bytes)\n"
        return result
    except Exception as e:
        return f"✗ Error listing directory: {str(e)}"


<<<<<<< HEAD
@tool
def code_generation(
    description: str, language: str, is_documented: bool = False
) -> str:
    """Generate code based on description.

    Args:
        description: What the code should do
        language: Programming language (python, javascript, etc.)
        is_documented: If True, generate comprehensive documentation and comments
    """
    from pydantic import BaseModel
    from langchain_core.output_parsers import PydanticOutputParser

    class CodeResponse(BaseModel):
        code: str

    parser = PydanticOutputParser(pydantic_object=CodeResponse)

    if is_documented:
        print("  📚 Generating DOCUMENTED code...")
        prompt = dedent(
            f"""
                Generate well-documented {language} code for: {description}

                Requirements:
                1. Include comprehensive docstrings/comments explaining what the code does
                2. Add inline comments for complex logic
                3. Follow best practices and proper error handling
                4. Use type hints (for Python) or appropriate type annotations
                5. Include usage examples in comments

                {parser.get_format_instructions()}

                Provide clean, well-documented, production-ready code.
            """)
    else:
        print("  📝 Generating basic code...")
        prompt = dedent(
            f"""
                Generate {language} code for: {description}

                {parser.get_format_instructions()}

                Provide clean, functional code.
            """)

    try:
        response = llm.invoke(prompt)
        parsed = parser.parse(response.content)
        doc_status = (
            "with comprehensive documentation"
            if is_documented
            else "without documentation"
        )
        return f"✓ Generated code {doc_status}\n\n{parsed.code}"
    except Exception as e:
        return f"✗ Error generating code: {str(e)}"
=======
## TODO: Code Generation Tool
>>>>>>> 68fcee88


tools = [
    create_directory,
    create_file,
    write_to_file,
    move_file,
    delete_file,
    list_directory,
]

llm = ChatOpenAI(model="gpt-4o", temperature=0, api_key=os.getenv("OPENAI_API_KEY"))
agent_executor = create_react_agent(llm, tools)


<<<<<<< HEAD
def test_code_generation():
    """Test code generation"""
    print("🚀 Testing code generation...")
    result = code_generation.invoke({
        "description": "a function that adds two numbers",
        "language": "python",
        "is_documented": True
    })
    print(result)


if __name__ == "__main__":
    test_code_generation()
=======
# --- Quick Tool Execution ---
def test_tools():
    """Simple test of all tools"""
    print("🛠️  Testing tools...")
    
    # Test basic operations
    print(create_directory.invoke({"path": "test_dir"}))
    print(create_file.invoke({"path": "test_dir/hello.txt", "content": "Hello World!"}))
    print(list_directory.invoke({"path": "test_dir"}))
    print(write_to_file.invoke({"path": "test_dir/hello.txt", "content": "\nGoodbye!"}))
    print(list_directory.invoke({}))


if __name__ == "__main__":
    test_tools()
>>>>>>> 68fcee88
<|MERGE_RESOLUTION|>--- conflicted
+++ resolved
@@ -124,7 +124,6 @@
         return f"✗ Error listing directory: {str(e)}"
 
 
-<<<<<<< HEAD
 @tool
 def code_generation(
     description: str, language: str, is_documented: bool = False
@@ -183,9 +182,6 @@
         return f"✓ Generated code {doc_status}\n\n{parsed.code}"
     except Exception as e:
         return f"✗ Error generating code: {str(e)}"
-=======
-## TODO: Code Generation Tool
->>>>>>> 68fcee88
 
 
 tools = [
@@ -195,13 +191,13 @@
     move_file,
     delete_file,
     list_directory,
+    code_generation,
 ]
 
 llm = ChatOpenAI(model="gpt-4o", temperature=0, api_key=os.getenv("OPENAI_API_KEY"))
 agent_executor = create_react_agent(llm, tools)
 
 
-<<<<<<< HEAD
 def test_code_generation():
     """Test code generation"""
     print("🚀 Testing code generation...")
@@ -214,21 +210,4 @@
 
 
 if __name__ == "__main__":
-    test_code_generation()
-=======
-# --- Quick Tool Execution ---
-def test_tools():
-    """Simple test of all tools"""
-    print("🛠️  Testing tools...")
-    
-    # Test basic operations
-    print(create_directory.invoke({"path": "test_dir"}))
-    print(create_file.invoke({"path": "test_dir/hello.txt", "content": "Hello World!"}))
-    print(list_directory.invoke({"path": "test_dir"}))
-    print(write_to_file.invoke({"path": "test_dir/hello.txt", "content": "\nGoodbye!"}))
-    print(list_directory.invoke({}))
-
-
-if __name__ == "__main__":
-    test_tools()
->>>>>>> 68fcee88
+    test_code_generation()